--- conflicted
+++ resolved
@@ -18,11 +18,6 @@
  */
 package org.grouplens.grapht.solver;
 
-<<<<<<< HEAD
-import java.lang.annotation.Annotation;
-
-=======
->>>>>>> bc5b9741
 import org.grouplens.grapht.annotation.*;
 import org.grouplens.grapht.spi.CachePolicy;
 import org.grouplens.grapht.spi.Desire;
@@ -81,11 +76,6 @@
             if (!qualifier.annotationType().isAnnotationPresent(AllowUnqualifiedMatch.class)) {
                 return result;
             }
-            DefaultNull dnull = annotType.getAnnotation(DefaultNull.class);
-            if (dnull != null) {
-                return new BindingResult(desire.restrict(spi.satisfyWithNull(desire.getDesiredType())),
-                                         CachePolicy.NO_PREFERENCE, false, true);
-            }
         }
 
         // Now check the desired type for @DefaultImplementation or @DefaultProvider if the type
@@ -160,23 +150,12 @@
             }
         }
 
-<<<<<<< HEAD
-        DefaultNull dnull = desire.getDesiredType().getAnnotation(DefaultNull.class);
-=======
         DefaultNull dnull = type.getAnnotation(DefaultNull.class);
->>>>>>> bc5b9741
         if (dnull != null) {
             return new BindingResult(desire.restrict(spi.satisfyWithNull(desire.getDesiredType())),
                                      CachePolicy.NO_PREFERENCE, false, true);
         }
-<<<<<<< HEAD
-        
-        // There are no annotations on the {@link Qualifier} or the type that indicate a
-        // default binding or value, or the defaults have been disabled,
-        // so we return null
-=======
-
->>>>>>> bc5b9741
+
         return null;
     }
 
