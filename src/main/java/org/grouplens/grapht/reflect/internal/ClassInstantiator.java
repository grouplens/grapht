--- conflicted
+++ resolved
@@ -31,6 +31,7 @@
 import org.grouplens.grapht.util.LogContext;
 import org.slf4j.Logger;
 import org.slf4j.LoggerFactory;
+
 import java.lang.reflect.Constructor;
 import java.lang.reflect.Field;
 import java.lang.reflect.InvocationTargetException;
@@ -38,12 +39,8 @@
 import java.util.HashMap;
 import java.util.List;
 import java.util.Map;
-<<<<<<< HEAD
-import org.grouplens.grapht.util.LogContext;
-=======
 import java.util.Objects;
 
->>>>>>> c1809c08
 
 /**
  * Instantiates class instances.
@@ -51,10 +48,6 @@
  * @author <a href="http://grouplens.org">GroupLens Research</a>
  */
 public class ClassInstantiator implements Instantiator {
-<<<<<<< HEAD
-
-=======
->>>>>>> c1809c08
     private static final Logger  logger = LoggerFactory.getLogger(ClassInstantiator.class);
 
     private final Class<?> type;
@@ -75,15 +68,9 @@
         Preconditions.notNull("desires", desires);
         Preconditions.notNull("providers", providers);
 
-<<<<<<< HEAD
-
-=======
->>>>>>> c1809c08
         this.type = type;
         this.desires = desires;
         this.providers = providers;
-
-
     }
 
     @Override
@@ -94,18 +81,8 @@
     @Override
     public Object instantiate() throws ConstructionException {
         // find constructor and build up necessary constructor arguments
-
-
         Constructor<?> ctor = getConstructor();
         // create the instance that we are injecting
-<<<<<<< HEAD
-        LogContext mdcContext = LogContext.create();
-        Object instance;
-        try {
-            mdcContext.put("org.grouplens.grapht.class", ctor.getClass().toString());
-            Object[] ctorArgs = new Object[ctor.getParameterTypes().length];
-            for (Desire d : desires) {
-=======
         LogContext globalLogContext = LogContext.create();
         Object instance = null;
         try {
@@ -113,21 +90,16 @@
             Object[] ctorArgs = new Object[ctor.getParameterTypes().length];
             for (Desire d : desires) {
                 LogContext ipContext = LogContext.create();
->>>>>>> c1809c08
                 if (d.getInjectionPoint() instanceof ConstructorParameterInjectionPoint) {
                     // this desire is a constructor argument so create it now
                     Instantiator provider = providers.get(d);
                     ConstructorParameterInjectionPoint cd = (ConstructorParameterInjectionPoint) d.getInjectionPoint();
                     logger.trace("Injection point satisfactions in progress {}",cd);
-<<<<<<< HEAD
-                    mdcContext.put("org.grouplens.grapht.injectionPoint", cd.toString());
-=======
                     try {
                         ipContext.put("org.grouplens.grapht.injectionPoint", cd.toString());
                     } finally {
                         ipContext.finish();
                     }
->>>>>>> c1809c08
                     ctorArgs[cd.getParameterIndex()] = checkNull(cd, provider.instantiate());
                 }
             }
@@ -141,104 +113,11 @@
         } catch (IllegalAccessException e) {
             throw new ConstructionException(ctor, "Access violation on " + ctor, e);
         }
-        finally {
-            mdcContext.finish();
-        }
 
         // satisfy dependencies in the order of the list, which was
         // prepared to comply with JSR 330
         Map<Method, InjectionArgs> settersAndArguments = new HashMap<Method, InjectionArgs>();
         for (Desire d: desires) {
-<<<<<<< HEAD
-            Object value;
-            FieldInjectionPoint fd = null;
-            Field field;
-            if (d.getInjectionPoint() instanceof FieldInjectionPoint) {
-                LogContext mdcContextInjectionPtField =  LogContext.create();
-                try {
-                    fd = (FieldInjectionPoint) d.getInjectionPoint();
-                    value = checkNull(fd, providers.get(d).instantiate());
-                    field = fd.getMember();
-                    logger.trace("Setting field {} with arguments {}", field, value);
-                    field.setAccessible(true);
-                    field.set(instance, value);
-                    mdcContextInjectionPtField.put("org.grouplens.grapht.injectionPoint", fd.toString());
-                    mdcContextInjectionPtField.put("org.grouplens.grapht.injectionPoint", field.toString());
-                    mdcContextInjectionPtField.put("org.grouplens.grapht.injectionPoint", value.toString());
-                } catch (IllegalAccessException e) {
-                    throw new ConstructionException(fd, e);
-                } finally {
-                    mdcContextInjectionPtField.finish();
-                }
-            } else if (d.getInjectionPoint() instanceof SetterInjectionPoint) {
-                // collect parameters before invoking
-                SetterInjectionPoint sd = (SetterInjectionPoint) d.getInjectionPoint();
-                InjectionArgs args = settersAndArguments.get(sd.getMember());
-                Method setter = sd.getMember();
-                if (args == null) {
-                    // first encounter of this method
-                    args = new InjectionArgs(setter.getParameterTypes().length);
-                    settersAndArguments.put(setter, args);
-                }
-                logger.trace("Injection point in progress with arguments {}", args);
-                logger.trace("Injection point in progress with method {}", setter);
-                Instantiator provider = providers.get(d);
-                LogContext mdcContextSetterInjectionPoint = LogContext.create();
-                try {
-                    mdcContextSetterInjectionPoint.put("org.grouplens.grapht.injectionPoint", provider.toString());
-                    mdcContextSetterInjectionPoint.put("org.grouplens.grapht.injectionPoint", sd.toString());
-                    mdcContextSetterInjectionPoint.put("org.grouplens.grapht.injectionPoint", setter.toString());
-                    mdcContextSetterInjectionPoint.put("org.grouplens.grapht.injectionPoint", args.toString());
-                    args.set(sd.getParameterIndex(), checkNull(sd, provider.instantiate()));
-                } catch(Throwable th) {
-                    throw new RuntimeException("Unexpected instantiation exception",th);
-                } finally {
-                    mdcContextSetterInjectionPoint.finish();
-                }
-                if (args.isCompleted()) {
-                    // all parameters initialized, invoke the setter with all arguments
-                    try {
-                        logger.trace("Invoking setter {} with arguments {}", setter, args.arguments);
-                        setter.setAccessible(true);
-                        setter.invoke(instance, args.arguments);
-                    } catch (InvocationTargetException e) {
-                        String message = "Exception thrown by ";
-                        if (args.arguments.length == 1) {
-                            message += sd;
-                        } else {
-                            message += setter;
-                        }
-                        throw new ConstructionException(sd, message, e);
-                    } catch (IllegalAccessException e) {
-                        String message = "Access violation calling ";
-                        if (args.arguments.length == 1) {
-                            message += sd;
-                        } else {
-                            message += setter;
-                        }
-                        throw new ConstructionException(sd, message, e);
-                    }
-
-                }
-            } else if (d.getInjectionPoint() instanceof NoArgumentInjectionPoint) {
-                // just invoke the method
-                Method method = ((NoArgumentInjectionPoint) d.getInjectionPoint()).getMember();
-                LogContext mdcContextInjectionPtNoArgs = LogContext.create();
-                try {
-                    method = ((NoArgumentInjectionPoint) d.getInjectionPoint()).getMember();
-                    logger.trace("Injection point method with no argument in progress {}", method);
-                    mdcContextInjectionPtNoArgs.put("org.grouplens.grapht.injectionPoint", method.toString());
-                    logger.trace("Invoking no-argument injection point {}", d.getInjectionPoint());
-                    method.setAccessible(true);
-                    method.invoke(instance);
-                } catch (InvocationTargetException e) {
-                    throw new ConstructionException(d.getInjectionPoint(), "Exception throw by " + method, e);
-                } catch (IllegalAccessException e) {
-                    throw new ConstructionException(d.getInjectionPoint(), "Access violation invoking " + method, e);
-                } finally {
-                    mdcContextInjectionPtNoArgs.finish();
-                }
-=======
             InjectionPointVisitor visitor = new InjectionPointVisitorImpl(providers.get(d),instance, settersAndArguments);
             try {
                 globalLogContext.put("org.grouplens.grapht.injectionPoint", d.getInjectionPoint().toString());
@@ -247,7 +126,6 @@
                 throw new RuntimeException("InjectionPoint Exception ", e);
             } finally {
                 globalLogContext.finish();
->>>>>>> c1809c08
             }
         }
         // the instance has been fully configured
@@ -263,7 +141,6 @@
                 Constructor<?> ctor = ((ConstructorParameterInjectionPoint) d.getInjectionPoint()).getMember();
                 logger.debug("Using constructor annotated with @Inject: {}", ctor);
                 return ctor;
-
             }
         }
 
@@ -278,11 +155,7 @@
         }
     }
 
-<<<<<<< HEAD
-    private static Object checkNull(InjectionPoint injectPoint, Object value) throws NullDependencyException {
-=======
     static Object checkNull(InjectionPoint injectPoint, Object value) throws NullDependencyException {
->>>>>>> c1809c08
         if (value == null && !injectPoint.isNullable()) {
             throw new NullDependencyException(injectPoint);
         } else {
@@ -312,6 +185,5 @@
             }
             return true;
         }
-
     }
 }