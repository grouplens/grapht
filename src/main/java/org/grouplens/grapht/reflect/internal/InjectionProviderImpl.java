/*
 * Grapht, an open source dependency injector.
 * Copyright 2010-2012 Regents of the University of Minnesota and contributors
 *
 * This program is free software; you can redistribute it and/or modify
 * it under the terms of the GNU Lesser General Public License as
 * published by the Free Software Foundation; either version 2.1 of the
 * License, or (at your option) any later version.
 *
 * This program is distributed in the hope that it will be useful, but WITHOUT
 * ANY WARRANTY; without even the implied warranty of MERCHANTABILITY or FITNESS
 * FOR A PARTICULAR PURPOSE. See the GNU General Public License for more
 * details.
 *
 * You should have received a copy of the GNU General Public License along with
 * this program; if not, write to the Free Software Foundation, Inc., 51
 * Franklin Street, Fifth Floor, Boston, MA 02110-1301, USA.
 */
package org.grouplens.grapht.reflect.internal;

import org.grouplens.grapht.InjectionException;
import org.grouplens.grapht.NullComponentException;
import org.grouplens.grapht.reflect.InjectionPoint;
import org.grouplens.grapht.reflect.ProviderSource;
import org.grouplens.grapht.util.Preconditions;
import org.slf4j.Logger;
import org.slf4j.LoggerFactory;

import javax.inject.Provider;
import java.lang.reflect.Constructor;
import java.lang.reflect.Field;
import java.lang.reflect.InvocationTargetException;
import java.lang.reflect.Method;
import java.util.HashMap;
import java.util.List;
import java.util.Map;

/**
 * InjectionProviderImpl is a Provider implementation capable of creating any
 * type assuming that the type can be represented as a set of desires, and that
 * those desires are satisfied by other Provider implementations.
 * 
 * @author <a href="http://grouplens.org">GroupLens Research</a>
 * @param <T> The object type that is provided
 */
public class InjectionProviderImpl<T> implements Provider<T> {
    private static final Logger logger = LoggerFactory.getLogger(InjectionProviderImpl.class);
    
    private final Class<T> type;
    private final List<ReflectionDesire> desires;
    private final ProviderSource providers;

    /**
     * Create an InjectionProviderImpl that will provide instances of the given
     * type, with given the list of desires and a function mapping that
     * satisfies those providers.
     * 
     * @param type The type of instance created
     * @param desires The dependency desires for the instance
     * @param providers The providers that satisfy the desires of the type
     */
    public InjectionProviderImpl(Class<T> type, List<ReflectionDesire> desires, ProviderSource providers) {
        Preconditions.notNull("type", type);
        Preconditions.notNull("desires", desires);
        Preconditions.notNull("providers", providers);
        
        this.type = type;
        this.desires = desires;
        this.providers = providers;
    }

    @Override
    public T get() {
        // find constructor and build up necessary constructor arguments
        Constructor<T> ctor = getConstructor();
        Object[] ctorArgs = new Object[ctor.getParameterTypes().length];
        for (ReflectionDesire d: desires) {
            if (d.getInjectionPoint() instanceof ConstructorParameterInjectionPoint) {
                // this desire is a constructor argument so create it now
                Provider<?> provider = providers.apply(d);
                ConstructorParameterInjectionPoint cd = (ConstructorParameterInjectionPoint) d.getInjectionPoint();
                ctorArgs[cd.getParameterIndex()] = checkNull(cd, provider.get());
            }
        }
        
        // create the instance that we are injecting
        T instance;
        try {
            logger.trace("Invoking constructor {} with arguments {}", ctor, ctorArgs);
            ctor.setAccessible(true);
            instance = ctor.newInstance(ctorArgs);
        } catch (InvocationTargetException e) {
            throw new InjectionException(ctor, "Constructor " + ctor + " failed", e);
        } catch (InstantiationException e) {
            throw new InjectionException(ctor, "Could not instantiate " + type, e);
        } catch (IllegalAccessException e) {
            throw new InjectionException(ctor, "Access violation on " + ctor, e);
        }

        // satisfy dependencies in the order of the list, which was
        // prepared to comply with JSR 330
        Map<Method, InjectionArgs> settersAndArguments = new HashMap<Method, InjectionArgs>();
        for (ReflectionDesire d: desires) {
            if (d.getInjectionPoint() instanceof FieldInjectionPoint) {
                FieldInjectionPoint fd = (FieldInjectionPoint) d.getInjectionPoint();
                Object value = checkNull(fd, providers.apply(d).get());
                Field field = fd.getMember();

                try {
                    logger.trace("Setting field {} with arguments {}", field, value);
                    field.setAccessible(true);
                    field.set(instance, value);
<<<<<<< HEAD
                } catch (Exception e) {
                    throw new InjectionException(fd, e);
=======
                } catch (IllegalAccessException e) {
                    throw new InjectionException(type, field, "Access violation setting " + fd, e);
>>>>>>> ec87c4d7
                }
            } else if (d.getInjectionPoint() instanceof SetterInjectionPoint) {
                // collect parameters before invoking
                SetterInjectionPoint sd = (SetterInjectionPoint) d.getInjectionPoint();
                InjectionArgs args = settersAndArguments.get(sd.getMember());
                Method setter = sd.getMember();

                if (args == null) {
                    // first encounter of this method
                    args = new InjectionArgs(setter.getParameterTypes().length);
                    settersAndArguments.put(setter, args);
                }
                
                Provider<?> provider = providers.apply(d);
                args.set(sd.getParameterIndex(), checkNull(sd, provider.get()));
                
                if (args.isCompleted()) {
                    // all parameters initialized, invoke the setter with all arguments
                    try {
                        logger.trace("Invoking setter {} with arguments {}", setter, args.arguments);
                        setter.setAccessible(true);
                        setter.invoke(instance, args.arguments);
<<<<<<< HEAD
                    } catch (Exception e) {
                        throw new InjectionException(sd, e);
=======
                    } catch (InvocationTargetException e) {
                        String message = "Exception thrown by ";
                        if (args.arguments.length == 1) {
                            message += sd;
                        } else {
                            message += setter;
                        }
                        throw new InjectionException(type, setter, message, e);
                    } catch (IllegalAccessException e) {
                        String message = "Access violation calling ";
                        if (args.arguments.length == 1) {
                            message += sd;
                        } else {
                            message += setter;
                        }
                        throw new InjectionException(type, setter, message, e);
>>>>>>> ec87c4d7
                    }
                }
            } else if (d.getInjectionPoint() instanceof NoArgumentInjectionPoint) {
                // just invoke the method
                Method method = ((NoArgumentInjectionPoint) d.getInjectionPoint()).getMember();
                try {
                    logger.trace("Invoking no-argument injection point {}", d.getInjectionPoint());
                    method.setAccessible(true);
                    method.invoke(instance);
<<<<<<< HEAD
                } catch (Exception e) {
                    throw new InjectionException(d.getInjectionPoint(), e);
=======
                } catch (InvocationTargetException e) {
                    throw new InjectionException(type, method, "Exception throw by " + method, e);
                } catch (IllegalAccessException e) {
                    throw new InjectionException(type, method, "Access violation invoking " + method, e);
>>>>>>> ec87c4d7
                }
            }
        }
        
        // the instance has been fully configured
        return instance;
    }
    
    @SuppressWarnings("unchecked")
    private Constructor<T> getConstructor() {
        for (ReflectionDesire d: desires) {
            if (d.getInjectionPoint() instanceof ConstructorParameterInjectionPoint) {
                // since we only allow one injectable constructor, any ConstructorParameterInjectionPoint
                // will have the same constructor as all other constructor parameter injection points
                Constructor<T> ctor = (Constructor<T>) ((ConstructorParameterInjectionPoint) d.getInjectionPoint()).getMember();
                logger.debug("Using constructor annotated with @Inject: {}", ctor);
                return ctor;
            }
        }
        
        try {
            logger.debug("Using default constructor for {}", type);
            return type.getDeclaredConstructor();
        } catch (NoSuchMethodException e) {
            // this constructor is being invoked for a ClassSatisfaction or a 
            // ProviderClassSatisfaction, both of which assert that the type is
            // instantiable, so this should never happen
            throw new RuntimeException("Unexpected exception", e);
        }
    }
    
    private static Object checkNull(InjectionPoint injectPoint, Object value) {
        if (value == null && !injectPoint.isNullable()) {
<<<<<<< HEAD
            throw new InjectionException(injectPoint,
                                         "Injection point is not annotated with @Nullable, but binding configuration provided a null value");
=======
            throw new NullComponentException(injectPoint);
>>>>>>> ec87c4d7
        } else {
            return value;
        }
    }
    
    private static class InjectionArgs {
        private final Object[] arguments;
        private final boolean[] injected;
        
        public InjectionArgs(int num) {
            arguments = new Object[num];
            injected = new boolean[num];
        }
        
        public void set(int i, Object o) {
            arguments[i] =o;
            injected[i] = true;
        }
        
        public boolean isCompleted() {
            for (int i = 0; i < injected.length; i++) {
                if (!injected[i]) {
                    return false;
                }
            }
            return true;
        }
    }
}<|MERGE_RESOLUTION|>--- conflicted
+++ resolved
@@ -110,13 +110,8 @@
                     logger.trace("Setting field {} with arguments {}", field, value);
                     field.setAccessible(true);
                     field.set(instance, value);
-<<<<<<< HEAD
-                } catch (Exception e) {
+                } catch (IllegalAccessException e) {
                     throw new InjectionException(fd, e);
-=======
-                } catch (IllegalAccessException e) {
-                    throw new InjectionException(type, field, "Access violation setting " + fd, e);
->>>>>>> ec87c4d7
                 }
             } else if (d.getInjectionPoint() instanceof SetterInjectionPoint) {
                 // collect parameters before invoking
@@ -139,10 +134,6 @@
                         logger.trace("Invoking setter {} with arguments {}", setter, args.arguments);
                         setter.setAccessible(true);
                         setter.invoke(instance, args.arguments);
-<<<<<<< HEAD
-                    } catch (Exception e) {
-                        throw new InjectionException(sd, e);
-=======
                     } catch (InvocationTargetException e) {
                         String message = "Exception thrown by ";
                         if (args.arguments.length == 1) {
@@ -150,7 +141,7 @@
                         } else {
                             message += setter;
                         }
-                        throw new InjectionException(type, setter, message, e);
+                        throw new InjectionException(sd, message, e);
                     } catch (IllegalAccessException e) {
                         String message = "Access violation calling ";
                         if (args.arguments.length == 1) {
@@ -158,8 +149,7 @@
                         } else {
                             message += setter;
                         }
-                        throw new InjectionException(type, setter, message, e);
->>>>>>> ec87c4d7
+                        throw new InjectionException(sd, message, e);
                     }
                 }
             } else if (d.getInjectionPoint() instanceof NoArgumentInjectionPoint) {
@@ -169,15 +159,10 @@
                     logger.trace("Invoking no-argument injection point {}", d.getInjectionPoint());
                     method.setAccessible(true);
                     method.invoke(instance);
-<<<<<<< HEAD
-                } catch (Exception e) {
-                    throw new InjectionException(d.getInjectionPoint(), e);
-=======
                 } catch (InvocationTargetException e) {
-                    throw new InjectionException(type, method, "Exception throw by " + method, e);
+                    throw new InjectionException(d.getInjectionPoint(), "Exception throw by " + method, e);
                 } catch (IllegalAccessException e) {
-                    throw new InjectionException(type, method, "Access violation invoking " + method, e);
->>>>>>> ec87c4d7
+                    throw new InjectionException(d.getInjectionPoint(), "Access violation invoking " + method, e);
                 }
             }
         }
@@ -211,12 +196,7 @@
     
     private static Object checkNull(InjectionPoint injectPoint, Object value) {
         if (value == null && !injectPoint.isNullable()) {
-<<<<<<< HEAD
-            throw new InjectionException(injectPoint,
-                                         "Injection point is not annotated with @Nullable, but binding configuration provided a null value");
-=======
             throw new NullComponentException(injectPoint);
->>>>>>> ec87c4d7
         } else {
             return value;
         }
