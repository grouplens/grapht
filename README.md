--- conflicted
+++ resolved
@@ -31,23 +31,7 @@
     
 ## Release Notes
 
-<<<<<<< HEAD
-### 0.4.3
-
-* Fix serialization of inner classes
-
-### 0.4.2
-
-* Fix serialization of primitive types in graphs
-
-### 0.4.1
-
-* Add `DefaultNull` annotation and support for it.
-
-### 0.4.0
-=======
 ### 0.5.0 (in progress)
->>>>>>> bc5b9741
 
 See [closed issues][issues-0.5] for more details.
 
